--- conflicted
+++ resolved
@@ -474,11 +474,7 @@
             $hit_count += 1;
             $return .= " IN_" . $logname;
             $score += $answer->{userdata}{hit};
-<<<<<<< HEAD
-            syslog('info' => "Hit in $answer->{domain} for $client_address ($logname)");
-=======
             my_syslog('info', "Hit in $answer->{domain} for $client_address $logname");
->>>>>>> 3631e933
         }
         else {
             $score += $answer->{userdata}{miss};
